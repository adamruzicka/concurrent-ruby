require 'thread'

require 'concurrent/ivar'
require 'concurrent/obligation'

module Concurrent

  PromiseExecutionError = Class.new(StandardError)

  # Promises are inspired by the JavaScript [Promises/A](http://wiki.commonjs.org/wiki/Promises/A)
  # and [Promises/A+](http://promises-aplus.github.io/promises-spec/) specifications.
  #
  # > A promise represents the eventual value returned from the single
  # > completion of an operation.
  #
  # Promises are similar to futures and share many of the same behaviours.
  # Promises are far more robust, however. Promises can be chained in a tree
  # structure where each promise may have zero or more children. Promises are
  # chained using the `then` method. The result of a call to `then` is always
  # another promise. Promises are resolved asynchronously (with respect to the
  # main thread) but in a strict order: parents are guaranteed to be resolved
  # before their children, children before their younger siblings. The `then`
  # method takes two parameters: an optional block to be executed upon parent
  # resolution and an optional callable to be executed upon parent failure. The
  # result of each promise is passed to each of its children upon resolution.
  # When a promise is rejected all its children will be summarily rejected and
  # will receive the reason.
  #
  # Promises have four possible states: *unscheduled*, *pending*, *rejected*,
  # and *fulfilled*. A Promise created using `.new` will be *unscheduled*. It is
  # scheduled by calling the `execute` method. Upon execution the Promise and
  # all its children will be set to *pending*. When a promise is *pending* it
  # will remain in that state until processing is complete. A completed Promise
  # is either *rejected*, indicating that an exception was thrown during
  # processing, or *fulfilled*, indicating it succeeded. If a Promise is
  # *fulfilled* its `value` will be updated to reflect the result of the
  # operation. If *rejected* the `reason` will be updated with a reference to
  # the thrown exception. The predicate methods `unscheduled?`, `pending?`,
  # `rejected?`, and `fulfilled?` can be called at any time to obtain the state
  # of the Promise, as can the `state` method, which returns a symbol. A Promise
  # created using `.execute` will be *pending*, a Promise created using
  # `.fulfill(value)` will be *fulfilled* with the given value and a Promise
  # created using `.reject(reason)` will be *rejected* with the given reason.
  #
  # Retrieving the value of a promise is done through the `value` (alias:
  # `deref`) method. Obtaining the value of a promise is a potentially blocking
  # operation. When a promise is *rejected* a call to `value` will return `nil`
  # immediately. When a promise is *fulfilled* a call to `value` will
  # immediately return the current value. When a promise is *pending* a call to
  # `value` will block until the promise is either *rejected* or *fulfilled*. A
  # *timeout* value can be passed to `value` to limit how long the call will
  # block. If `nil` the call will block indefinitely. If `0` the call will not
  # block. Any other integer or float value will indicate the maximum number of
  # seconds to block.
  #
  # Promises run on the global thread pool.
  #
  # ### Examples
  #
  # Start by requiring promises
  #
  # ```ruby
  # require 'concurrent'
  # ```
  #
  # Then create one
  #
  # ```ruby
  # p = Concurrent::Promise.execute do
  #       # do something
  #       42
  #     end
  # ```
  #
  # Promises can be chained using the `then` method. The `then` method accepts a
  # block, to be executed on fulfillment, and a callable argument to be executed
  # on rejection. The result of the each promise is passed as the block argument
  # to chained promises.
  #
  # ```ruby
  # p = Concurrent::Promise.new{10}.then{|x| x * 2}.then{|result| result - 10 }.execute
  # ```
  #
  # And so on, and so on, and so on...
  #
  # ```ruby
  # p = Concurrent::Promise.fulfill(20).
  #     then{|result| result - 10 }.
  #     then{|result| result * 3 }.
  #     then{|result| result % 5 }.execute
  # ```
  #
  # The initial state of a newly created Promise depends on the state of its parent:
  # - if parent is *unscheduled* the child will be *unscheduled*
  # - if parent is *pending* the child will be *pending*
  # - if parent is *fulfilled* the child will be *pending*
  # - if parent is *rejected* the child will be *pending* (but will ultimately be *rejected*)
  #
  # Promises are executed asynchronously from the main thread. By the time a
  # child Promise finishes nitialization it may be in a different state that its
  # parent (by the time a child is created its parent may have completed
  # execution and changed state). Despite being asynchronous, however, the order
  # of execution of Promise objects in a chain (or tree) is strictly defined.
  #
  # There are multiple ways to create and execute a new `Promise`. Both ways
  # provide identical behavior:
  #
  # ```ruby
  # # create, operate, then execute
  # p1 = Concurrent::Promise.new{ "Hello World!" }
  # p1.state #=> :unscheduled
  # p1.execute
  #
  # # create and immediately execute
  # p2 = Concurrent::Promise.new{ "Hello World!" }.execute
  #
  # # execute during creation
  # p3 = Concurrent::Promise.execute{ "Hello World!" }
  # ```
  #
  # Once the `execute` method is called a `Promise` becomes `pending`:
  #
  # ```ruby
  # p = Concurrent::Promise.execute{ "Hello, world!" }
  # p.state    #=> :pending
  # p.pending? #=> true
  # ```
  #
  # Wait a little bit, and the promise will resolve and provide a value:
  #
  # ```ruby
  # p = Concurrent::Promise.execute{ "Hello, world!" }
  # sleep(0.1)
  #
  # p.state      #=> :fulfilled
  # p.fulfilled? #=> true
  # p.value      #=> "Hello, world!"
  # ```
  #
  # If an exception occurs, the promise will be rejected and will provide
  # a reason for the rejection:
  #
  # ```ruby
  # p = Concurrent::Promise.execute{ raise StandardError.new("Here comes the Boom!") }
  # sleep(0.1)
  #
  # p.state     #=> :rejected
  # p.rejected? #=> true
  # p.reason    #=> "#<StandardError: Here comes the Boom!>"
  # ```
  #
  # #### Rejection
  #
  # When a promise is rejected all its children will be rejected and will
  # receive the rejection `reason` as the rejection callable parameter:
  #
  # ```ruby
  # p = [ Concurrent::Promise.execute{ Thread.pass; raise StandardError } ]
  #
  # c1 = p.then(Proc.new{ |reason| 42 })
  # c2 = p.then(Proc.new{ |reason| raise 'Boom!' })
  #
  # sleep(0.1)
  #
  # c1.state  #=> :rejected
  # c2.state  #=> :rejected
  # ```
  #
  # Once a promise is rejected it will continue to accept children that will
  # receive immediately rejection (they will be executed asynchronously).
  #
  # #### Aliases
  #
  # The `then` method is the most generic alias: it accepts a block to be
  # executed upon parent fulfillment and a callable to be executed upon parent
  # rejection. At least one of them should be passed. The default block is `{
  # |result| result }` that fulfills the child with the parent value. The
  # default callable is `{ |reason| raise reason }` that rejects the child with
  # the parent reason.
  #
  # - `on_success { |result| ... }` is the same as `then {|result| ... }`
  # - `rescue { |reason| ... }` is the same as `then(Proc.new { |reason| ... } )`
  # - `rescue` is aliased by `catch` and `on_error`
<<<<<<< HEAD
  class Promise
    include Obligation
=======
  class Promise < IVar
    include ExecutorOptions
>>>>>>> 9f897f39

    # Initialize a new Promise with the provided options.
    #
    # @!macro executor_and_deref_options
    #
    # @!macro [attach] promise_init_options
    #
    #   @option opts [Promise] :parent the parent `Promise` when building a chain/tree
    #   @option opts [Proc] :on_fulfill fulfillment handler
    #   @option opts [Proc] :on_reject rejection handler
    #   @option opts [object, Array] :args zero or more arguments to be passed
    #    the task block on execution
    #
    # @yield The block operation to be performed asynchronously.
    #
    # @raise [ArgumentError] if no block is given
    #
    # @see http://wiki.commonjs.org/wiki/Promises/A
    # @see http://promises-aplus.github.io/promises-spec/
    def initialize(opts = {}, &block)
      opts.delete_if { |k, v| v.nil? }
      super(IVar::NO_VALUE, opts)

      @executor = Executor.executor_from_options(opts) || Concurrent.global_io_executor
      @args = get_arguments_from(opts)

      @parent = opts.fetch(:parent) { nil }
      @on_fulfill = opts.fetch(:on_fulfill) { Proc.new { |result| result } }
      @on_reject = opts.fetch(:on_reject) { Proc.new { |reason| raise reason } }

      @promise_body = block || Proc.new { |result| result }
      @state = :unscheduled
      @children = []
    end

    # Create a new `Promise` and fulfill it immediately.
    #
    # @!macro executor_and_deref_options
    #
    # @!macro promise_init_options
    #
    # @raise [ArgumentError] if no block is given
    #
    # @return [Promise] the newly created `Promise`
    def self.fulfill(value, opts = {})
      Promise.new(opts).tap { |p| p.send(:synchronized_set_state!, true, value, nil) }
    end

    # Create a new `Promise` and reject it immediately.
    #
    # @!macro executor_and_deref_options
    #
    # @!macro promise_init_options
    #
    # @raise [ArgumentError] if no block is given
    #
    # @return [Promise] the newly created `Promise`
    def self.reject(reason, opts = {})
      Promise.new(opts).tap { |p| p.send(:synchronized_set_state!, false, nil, reason) }
    end

    # Execute an `:unscheduled` `Promise`. Immediately sets the state to `:pending` and
    # passes the block to a new thread/thread pool for eventual execution.
    # Does nothing if the `Promise` is in any state other than `:unscheduled`.
    #
    # @return [Promise] a reference to `self`
    def execute
      if root?
        if compare_and_set_state(:pending, :unscheduled)
          set_pending
          realize(@promise_body)
        end
      else
        @parent.execute
      end
      self
    end

    # @!macro ivar_set_method
    #
    # @raise [Concurrent::PromiseExecutionError] if not the root promise
    def set(value = IVar::NO_VALUE, &block)
      raise PromiseExecutionError.new('supported only on root promise') unless root?
      check_for_block_or_value!(block_given?, value)
      mutex.synchronize do
        if @state != :unscheduled
          raise MultipleAssignmentError
        else
          @promise_body = block || Proc.new { |result| value }
        end
      end
      execute
    end

    # @!macro ivar_fail_method
    #
    # @raise [Concurrent::PromiseExecutionError] if not the root promise
    def fail(reason = StandardError.new)
      set { raise reason }
    end

    # Create a new `Promise` object with the given block, execute it, and return the
    # `:pending` object.
    #
    # @!macro executor_and_deref_options
    #
    # @!macro promise_init_options
    #
    # @return [Promise] the newly created `Promise` in the `:pending` state
    #
    # @raise [ArgumentError] if no block is given
    #
    # @example
    #   promise = Concurrent::Promise.execute{ sleep(1); 42 }
    #   promise.state #=> :pending
    def self.execute(opts = {}, &block)
      new(opts, &block).execute
    end

    # Chain a new promise off the current promise.
    #
    # @param [Proc] rescuer An optional rescue block to be executed if the
    #   promise is rejected.
    #
    # @yield The block operation to be performed asynchronously.
    #
    # @return [Promise] the new promise
    def then(rescuer = nil, &block)
      raise ArgumentError.new('rescuers and block are both missing') if rescuer.nil? && !block_given?
      block = Proc.new { |result| result } if block.nil?
      child = Promise.new(
        parent: self,
        executor: @executor,
        on_fulfill: block,
        on_reject: rescuer
      )

      mutex.synchronize do
        child.state = :pending if @state == :pending
        child.on_fulfill(apply_deref_options(@value)) if @state == :fulfilled
        child.on_reject(@reason) if @state == :rejected
        @children << child
      end

      child
    end

    # Chain onto this promise an action to be undertaken on success
    # (fulfillment).
    #
    # @yield The block to execute
    #
    # @return [Promise] self
    def on_success(&block)
      raise ArgumentError.new('no block given') unless block_given?
      self.then(&block)
    end

    # Chain onto this promise an action to be undertaken on failure
    # (rejection).
    #
    # @yield The block to execute
    #
    # @return [Promise] self
    def rescue(&block)
      self.then(block)
    end

    alias_method :catch, :rescue
    alias_method :on_error, :rescue

    # Yield the successful result to the block that returns a promise. If that
    # promise is also successful the result is the result of the yielded promise.
    # If either part fails the whole also fails.
    #
    # @example
    #   Promise.execute { 1 }.flat_map { |v| Promise.execute { v + 2 } }.value! #=> 3
    #
    # @return [Promise]
    def flat_map(&block)
      child = Promise.new(
        parent: self,
        executor: ImmediateExecutor.new,
      )

      on_error { |e| child.on_reject(e) }
      on_success do |result1|
        begin
          inner = block.call(result1)
          inner.execute
          inner.on_success { |result2| child.on_fulfill(result2) }
          inner.on_error { |e| child.on_reject(e) }
        rescue => e
          child.on_reject(e)
        end
      end

      child
    end

    # Builds a promise that produces the result of promises in an Array
    # and fails if any of them fails.
    #
    # @param [Array<Promise>] promises
    #
    # @return [Promise<Array>]
    def self.zip(*promises)
      zero = fulfill([], executor: ImmediateExecutor.new)

      promises.reduce(zero) do |p1, p2|
        p1.flat_map do |results|
          p2.then do |next_result|
            results << next_result
          end
        end
      end
    end

    # Builds a promise that produces the result of self and others in an Array
    # and fails if any of them fails.
    #
    # @param [Array<Promise>] others
    #
    # @return [Promise<Array>]
    def zip(*others)
      self.class.zip(self, *others)
    end

    # Aggregates a collection of promises and executes the `then` condition
    # if all aggregated promises succeed. Executes the `rescue` handler with
    # a `Concurrent::PromiseExecutionError` if any of the aggregated promises
    # fail. Upon execution will execute any of the aggregate promises that
    # were not already executed.
    #
    # @!macro [attach] promise_self_aggregate
    #
    #   The returned promise will not yet have been executed. Additional `#then`
    #   and `#rescue` handlers may still be provided. Once the returned promise
    #   is execute the aggregate promises will be also be executed (if they have
    #   not been executed already). The results of the aggregate promises will
    #   be checked upon completion. The necessary `#then` and `#rescue` blocks
    #   on the aggregating promise will then be executed as appropriate. If the
    #   `#rescue` handlers are executed the raises exception will be
    #   `Concurrent::PromiseExecutionError`.
    #
    #   @param [Array] promises Zero or more promises to aggregate
    #   @return [Promise] an unscheduled (not executed) promise that aggregates
    #     the promises given as arguments
    def self.all?(*promises)
      aggregate(:all?, *promises)
    end

    # Aggregates a collection of promises and executes the `then` condition
    # if any aggregated promises succeed. Executes the `rescue` handler with
    # a `Concurrent::PromiseExecutionError` if any of the aggregated promises
    # fail. Upon execution will execute any of the aggregate promises that
    # were not already executed.
    #
    # @!macro promise_self_aggregate
    def self.any?(*promises)
      aggregate(:any?, *promises)
    end

    protected

    # Aggregate a collection of zero or more promises under a composite promise,
    # execute the aggregated promises and collect them into a standard Ruby array,
    # call the given Ruby `Ennnumerable` predicate (such as `any?`, `all?`, `none?`,
    # or `one?`) on the collection checking for the success or failure of each,
    # then executing the composite's `#then` handlers if the predicate returns
    # `true` or executing the composite's `#rescue` handlers if the predicate
    # returns false.
    #
    # @!macro promise_self_aggregate
    def self.aggregate(method, *promises)
      composite = Promise.new do
        completed = promises.collect do |promise|
          promise.execute if promise.unscheduled?
          promise.wait
          promise
        end
        unless completed.empty? || completed.send(method){|promise| promise.fulfilled? }
          raise PromiseExecutionError
        end
      end
      composite
    end

    # @!visibility private
    def set_pending
      mutex.synchronize do
        @state = :pending
        @children.each { |c| c.set_pending }
      end
    end

    # @!visibility private
    def root? # :nodoc:
      @parent.nil?
    end

    # @!visibility private
    def on_fulfill(result)
      realize Proc.new { @on_fulfill.call(result) }
      nil
    end

    # @!visibility private
    def on_reject(reason)
      realize Proc.new { @on_reject.call(reason) }
      nil
    end

    # @!visibility private
    def notify_child(child)
      if_state(:fulfilled) { child.on_fulfill(apply_deref_options(@value)) }
      if_state(:rejected) { child.on_reject(@reason) }
    end

    # @!visibility private
    def complete(success, value, reason)
      children_to_notify = mutex.synchronize do
        set_state!(success, value, reason)
        @children.dup
      end

      children_to_notify.each { |child| notify_child(child) }
      observers.notify_and_delete_observers{ [Time.now, self.value, reason] }
    end

    # @!visibility private
    def realize(task)
      @executor.post do
        success, value, reason = SafeTaskExecutor.new(task).execute(*@args)
        complete(success, value, reason)
      end
    end

    # @!visibility private
    def set_state!(success, value, reason)
      set_state(success, value, reason)
      event.set
    end

    # @!visibility private
    def synchronized_set_state!(success, value, reason)
      mutex.synchronize { set_state!(success, value, reason) }
    end
  end
end<|MERGE_RESOLUTION|>--- conflicted
+++ resolved
@@ -181,13 +181,7 @@
   # - `on_success { |result| ... }` is the same as `then {|result| ... }`
   # - `rescue { |reason| ... }` is the same as `then(Proc.new { |reason| ... } )`
   # - `rescue` is aliased by `catch` and `on_error`
-<<<<<<< HEAD
-  class Promise
-    include Obligation
-=======
   class Promise < IVar
-    include ExecutorOptions
->>>>>>> 9f897f39
 
     # Initialize a new Promise with the provided options.
     #
