require 'concurrent/configuration'

module Concurrent

  # [DEPRECATED] Perform the given operation asynchronously after
  # the given number of seconds.
  #
  # @param [Fixnum] seconds the interval in seconds to wait before executing the task
  #
  # @yield the task to execute
  #
  # @return [Concurrent::ScheduledTask] IVar representing the task
  #
  # @see Concurrent::ScheduledTask
  #
  # @deprecated use `ScheduledTask` instead
  def timer(seconds, *args, &block)
    warn '[DEPRECATED] use ScheduledTask instead'
    raise ArgumentError.new('no block given') unless block_given?
    raise ArgumentError.new('interval must be greater than or equal to zero') if seconds < 0
<<<<<<< HEAD

    Concurrent.global_timer_set.post(seconds, *args, &block)
    true
=======
    Concurrent.configuration.global_timer_set.post(seconds, *args, &block)
>>>>>>> d82334d0
  end
  module_function :timer
end<|MERGE_RESOLUTION|>--- conflicted
+++ resolved
@@ -1,6 +1,8 @@
 require 'concurrent/configuration'
+require 'concurrent/utility/deprecation'
 
 module Concurrent
+  include Deprecation
 
   # [DEPRECATED] Perform the given operation asynchronously after
   # the given number of seconds.
@@ -15,16 +17,10 @@
   #
   # @deprecated use `ScheduledTask` instead
   def timer(seconds, *args, &block)
-    warn '[DEPRECATED] use ScheduledTask instead'
+    deprecated_method 'Concurrent.timer', 'ScheduledTask'
     raise ArgumentError.new('no block given') unless block_given?
     raise ArgumentError.new('interval must be greater than or equal to zero') if seconds < 0
-<<<<<<< HEAD
-
     Concurrent.global_timer_set.post(seconds, *args, &block)
-    true
-=======
-    Concurrent.configuration.global_timer_set.post(seconds, *args, &block)
->>>>>>> d82334d0
   end
   module_function :timer
 end